--- conflicted
+++ resolved
@@ -18,22 +18,9 @@
         with:
           node-version: 14
       - name: Install dependencies
-<<<<<<< HEAD
-        run: npm ci
-      - name: Lint  
-        run: npm run lint
-      - name: Build
-        run: npm run build
-      # - name: Release
-      #   env:
-      #     GITHUB_TOKEN: ${{ secrets.GITHUB_TOKEN }}
-      #     NPM_TOKEN: ${{ secrets.NPM_TOKEN }}
-      #   run: npx semantic-release
-=======
         uses: bahmutov/npm-install@v1
       - run: npm run build
       - run: npx semantic-release@17
         env:
           GITHUB_TOKEN: ${{secrets.GITHUB_TOKEN}}
-          NPM_TOKEN: ${{secrets.NPM_TOKEN}}
->>>>>>> d0c3400d
+          NPM_TOKEN: ${{secrets.NPM_TOKEN}}